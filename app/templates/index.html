<!DOCTYPE html>
<<<<<<< HEAD
<html lang="zh-CN">
<head>
    <meta charset="UTF-8">
    <meta name="viewport" content="width=device-width, initial-scale=1.0">
    <title>NLP-SecLogAI 安全日志分析系统</title>
    
    <!-- CSS依赖 -->
    <link href="https://cdn.bootcdn.net/ajax/libs/twitter-bootstrap/5.1.3/css/bootstrap.min.css" rel="stylesheet">
    <link href="https://cdn.bootcdn.net/ajax/libs/font-awesome/6.0.0/css/all.min.css" rel="stylesheet">
    <style>
        :root {
            --primary-color: #2c3e50;
            --secondary-color: #3498db;
        }
        .navbar-brand i {
            color: var(--secondary-color);
            margin-right: 10px;
        }
        .log-card {
            border-left: 4px solid var(--secondary-color);
            transition: transform 0.2s;
        }
        .log-card:hover {
            transform: translateY(-3px);
        }
        .anomaly-critical { background-color: #ffcccc; }
        .anomaly-warning { background-color: #fff3cd; }
        .chart-container {
            background: white;
            border-radius: 10px;
            padding: 20px;
            box-shadow: 0 2px 4px rgba(0,0,0,0.1);
            height: 500px; /* 固定高度 */
            min-height: 300px; /* 最小高度 */
            margin-bottom: 20px; /* 统一底部间距 */
        }
        /* 确保canvas元素填满容器 */
        .chart-container canvas {
            width: 90% !important;
            height: 90% !important;
=======
<html lang="zh-CN" data-bs-theme="light">
<head>
    <meta charset="UTF-8">
    <meta name="viewport" content="width=device-width, initial-scale=1.0">
    <title>NLP-SecLogAI | 安全日志智能分析平台</title>
    
    <!-- Bootstrap 5 CDN -->
    <link href="https://cdn.jsdelivr.net/npm/bootstrap@5.3.2/dist/css/bootstrap.min.css" rel="stylesheet">
    
    <!-- Lucide 图标 CDN -->
    <script src="https://unpkg.com/lucide@latest"></script>
    
    <!-- AOS 动画库 -->
    <link href="https://unpkg.com/aos@2.3.1/dist/aos.css" rel="stylesheet">
    
    <style>
        :root {
            --primary-color: #0d6efd;
            --secondary-color: #6c757d;
            --success-color: #198754;
            --warning-color: #ffc107;
            --danger-color: #dc3545;
            --info-color: #0dcaf0;
            --card-border-radius: 0.75rem;
            --transition-speed: 0.3s;
        }
        
        body {
            min-height: 100vh;
            display: flex;
            flex-direction: column;
        }
        
        .navbar-brand {
            font-weight: 700;
            letter-spacing: 0.5px;
        }
        
        .hero-section {
            padding: 5rem 0;
            background: linear-gradient(135deg, #f5f7fa 0%, #e4ecfb 100%);
        }
        
        [data-bs-theme="dark"] .hero-section {
            background: linear-gradient(135deg, #2c3e50 0%, #1a2a38 100%);
        }
        
        .hero-title {
            font-size: 3rem;
            font-weight: 800;
            margin-bottom: 1.5rem;
            line-height: 1.2;
        }
        
        .hero-description {
            font-size: 1.25rem;
            margin-bottom: 2rem;
            opacity: 0.9;
        }
        
        .feature-card {
            border-radius: var(--card-border-radius);
            overflow: hidden;
            transition: all var(--transition-speed);
            border: none;
            box-shadow: 0 0.5rem 1rem rgba(0, 0, 0, 0.05);
            height: 100%;
        }
        
        .feature-card:hover {
            transform: translateY(-5px);
            box-shadow: 0 1rem 2rem rgba(0, 0, 0, 0.1);
        }
        
        .feature-icon-wrapper {
            width: 70px;
            height: 70px;
            border-radius: 50%;
            display: flex;
            align-items: center;
            justify-content: center;
            margin-bottom: 1.5rem;
        }
        
        .feature-icon {
            width: 36px;
            height: 36px;
            color: #fff;
        }
        
        .feature-title {
            font-size: 1.5rem;
            font-weight: 600;
            margin-bottom: 1rem;
        }
        
        .feature-description {
            color: var(--bs-secondary-color);
            margin-bottom: 1.5rem;
        }
        
        .cta-section {
            padding: 5rem 0;
            background-color: var(--bs-primary-bg-subtle);
        }
        
        .footer {
            padding: 2rem 0;
            margin-top: auto;
        }
        
        .footer-link {
            color: var(--bs-secondary-color);
            text-decoration: none;
            transition: all var(--transition-speed);
        }
        
        .footer-link:hover {
            color: var(--bs-primary);
        }
        
        /* 暗黑模式切换按钮 */
        .theme-toggle {
            width: 40px;
            height: 40px;
            display: flex;
            align-items: center;
            justify-content: center;
            border-radius: 50%;
            background-color: var(--bs-body-bg);
            border: 1px solid var(--bs-border-color);
            cursor: pointer;
            transition: all var(--transition-speed);
        }
        
        .theme-toggle:hover {
            background-color: var(--bs-tertiary-bg);
        }
        
        .theme-icon {
            width: 20px;
            height: 20px;
            color: var(--bs-body-color);
        }
        
        /* 卡片悬浮动效 */
        @media (min-width: 992px) {
            .stagger-animation:nth-child(1) {
                transition-delay: 0ms;
            }
            .stagger-animation:nth-child(2) {
                transition-delay: 100ms;
            }
            .stagger-animation:nth-child(3) {
                transition-delay: 200ms;
            }
>>>>>>> b2e163a0
        }
    </style>
</head>
<body>
<<<<<<< HEAD
    <!-- 导航栏
    <nav class="navbar navbar-expand-lg navbar-dark bg-dark">
        <div class="container-fluid">
            <a class="navbar-brand" href="#">
                <i class="fas fa-shield-alt"></i>NLP-SecLogAI
            </a>
        </div>
    </nav> -->

    <!-- 主内容区 -->
    <div class="container-fluid mt-4">
        <div class="row">
            <!-- 侧边栏 -->
            <div class="col-md-3">
                <div class="card shadow">
                    <div class="card-header bg-primary text-white">
                        <i class="fas fa-cogs"></i> 操作面板
                    </div>
                    <div class="card-body">
                        <!-- 日志类型选择 -->
                        <div class="mb-3">
                            <label class="form-label">日志类型</label>
                            <select class="form-select" id="logType">
                                <option value="ssh">SSH 日志</option>
                                <option value="web">Web 日志</option>
                                <option value="firewall">防火墙日志</option>
                                <option value="mysql">MySQL 日志</option>
                                <option value="hdfs">HDFS 日志</option>
                            </select>
                        </div>

                        <!-- 日志上传 -->
                        <div class="mb-3">
                            <label class="form-label">上传日志</label>
                            <div class="input-group">
                                <input type="file" class="form-control" id="logFile">
                                <button class="btn btn-primary" id="uploadBtn">
                                    <i class="fas fa-upload"></i>
                                </button>
                            </div>
                        </div>

                        <!-- 自然语言查询 -->
                        <div class="mb-3">
                            <label class="form-label">自然语言查询</label>
                            <div class="input-group">
                                <input type="text" class="form-control" 
                                       placeholder="输入查询语句，如：过去24小时admin登录失败次数">
                                <button class="btn btn-success" id="queryBtn">
                                    <i class="fas fa-search"></i>
                                </button>
                            </div>
                        </div>
                    </div>
                </div>
            </div>

            <!-- 主展示区 -->
            <div class="col-md-9">
                <!-- 统计图表 -->
                <div class="row mb-4">
                    <div class="col-md-6">
                        <div class="chart-container">
                            <h5><i class="fas fa-chart-pie"></i> 攻击类型分布</h5>
                            <canvas id="attackTypeChart" height="400"></canvas>
                        </div>
                    </div>
                    <div class="col-md-6">
                        <div class="chart-container">
                            <h5><i class="fas fa-chart-line"></i> 时间趋势分析</h5>
                            <canvas id="timeTrendChart" height="400"></canvas>
                        </div>
                    </div>
                </div>

                <!-- 异常检测结果 -->
                <div class="card shadow">
                    <div class="card-header bg-warning">
                        <i class="fas fa-exclamation-triangle"></i> 异常检测结果
                    </div>
                    <div class="card-body">
                        <table class="table table-hover">
                            <thead >
                                <tr id="anomalyHeaders">
                                    <!-- <th>a</th>
                                    <th>b</th>
                                    <th>c</th>
                                    <th>d</th> -->
                                </tr>
                            </thead>
                            <tbody id="anomalyResults">
                                <!-- 动态加载数据 -->
                            </tbody>
                        </table>
                    </div>
                </div>
            </div>
        </div>
    </div>

    <!-- JS依赖 -->
    <script src="https://cdn.bootcdn.net/ajax/libs/jquery/3.6.0/jquery.min.js"></script>
    <script src="https://cdn.bootcdn.net/ajax/libs/bootstrap/5.1.3/js/bootstrap.bundle.min.js"></script>
    <script src="https://cdn.bootcdn.net/ajax/libs/Chart.js/3.7.0/chart.min.js"></script>
    
    <script>
        // // 图表初始化
        // const initCharts = () => {
        //     // 攻击类型分布图
        //     attackChart = new Chart(document.getElementById('attackTypeChart'), {
        //         type: 'doughnut',
        //         data: { labels: [], datasets: [{ data: [] }] }
        //     });

        //     // 时间趋势图
        //     timeChart = new Chart(document.getElementById('timeTrendChart'), {
        //         type: 'line',
        //         data: { labels: [], datasets: [{ data: [] }] }
        //     });
        // };
        // 初始化图表
        const initCharts = () => {
            const commonOptions = {
                responsive: true,
                maintainAspectRatio: false, // 不保持宽高比
            };
            // 攻击类型分布图（圆饼图）
            attackChart = new Chart(document.getElementById('attackTypeChart'), {
                type: 'pie', // 改为纯饼图
                options: {
                    ...commonOptions,
                    plugins: {
                        legend: { position: 'right' }
                    }
                }
            });

            // 时间趋势图（柱状图）
            timeChart = new Chart(document.getElementById('timeTrendChart'), {
                type: 'bar', // 改为柱状图
                ...commonOptions,
                options: {
                    scales: {
                        y: { beginAtZero: true }
                    }
                }
            });
        };


        // 加载异常检测结果
        const loadAnomalies = async (logType) => {
            
            try {
                const response = await fetch(`/anomalies/detect/${logType}`);
                const data = await response.json();
                
                $('#anomalyResults').empty();
                renderTableHeader(logType);
                if(logType == 'ssh'){
                    data.ssh_anomalies.forEach(anomaly => {
                        const row = `
                            <tr>
                                <td>${anomaly.type}</td>
                                <td>${anomaly.source_ip || 'N/A'}</td>
                                <td>${anomaly.reason}</td>
                                <td>${anomaly.user || 'Null'}</td>
                                <td>${anomaly.countries|| 'Null'}</td>
                            </tr>
                        `;
                        $('#anomalyResults').append(row);
                    });
                }else if(logType =='web'){
                    data.web_anomalies.forEach(anomaly => {
                        const row = `
                            <tr>
                                <td>${anomaly.type}</td>
                                <td>${anomaly.source_ip || 'N/A'}</td>
                                <td>${anomaly.reason}</td>
                            </tr>
                        `;
                        $('#anomalyResults').append(row);
                    });
                }else if(logType =='firewall'){
                    data.firewall_anomalies.forEach(anomaly => {
                        const row = `
                            <tr>
                                <td>${anomaly.type}</td>
                                <td>${anomaly.source_ip || 'N/A'}</td>
                                <td>${anomaly.reason}</td>
                            </tr>
                        `;
                        $('#anomalyResults').append(row);
                    });
                }else if(logType =='mysql'){
                    data.mysql_anomalies.forEach(anomaly => {
                        const row = `
                            <tr>
                                <td>${anomaly.type}</td>
                                <td>${anomaly.source_ip || 'N/A'}</td>
                                <td>${anomaly.user}</td>
                                <td>${anomaly.reason}</td>
                            </tr>
                        `;
                        $('#anomalyResults').append(row);
                    });
                }else if(logType =='hdfs'){
                    data.hdfs_anomalies.forEach(anomaly => {
                        const row = `
                            <tr>
                                <td>${anomaly.type}</td>
                                <td>${anomaly.pid}</td>
                                <td>${anomaly.reason}</td>
                            </tr>
                        `;
                        $('#anomalyResults').append(row);
                    });
                }
                await updateCharts(logType,data);
            } catch (error) {
                showErrorAlert('加载检测结果列表失败');
            }
        };

        // 初始化
        $(document).ready(() => {
            initCharts();
            $('#logType').change(() => loadAnomalies($('#logType').val()));
            loadAnomalies('ssh');
        });

        // 文件上传处理
        $('#uploadBtn').click(async () => {
            const file = $('#logFile')[0].files[0];
            const logType = $('#logType').val();
            
            if (!file) {
                alert('请选择要上传的文件');
                return;
            }

            const formData = new FormData();
            formData.append('file', file);
            formData.append('log_type', logType);

            try {
                // 上传日志
                const uploadRes = await fetch('/logs/upload', {
                    method: 'POST',
                    body: formData
                });
                
                if (!uploadRes.ok) throw new Error(await uploadRes.text());

                // 触发自动检测
                //const detectRes = await fetch(`/anomalies/detect/${logType}`);
                //if (!detectRes.ok) throw new Error('检测失败');
                
                // 刷新统计和结果
                loadAnomalies(logType);
                
            } catch (error) {
                showErrorAlert(error.message);
            }
        });

        // 错误提示弹窗
        const showErrorAlert = (msg) => {
            const alertHtml = `
                <div class="alert alert-danger alert-dismissible fade show" role="alert">
                    ${msg}
                    <button type="button" class="btn-close" data-bs-dismiss="alert"></button>
                </div>
            `;
            $('.container-fluid').prepend(alertHtml);
        };
        // 图表实例全局引用
        let attackChart, timeChart;

        // 更新图表数据
        const updateCharts = async (logType,data) => {
            // // 获取统计接口数据
            // const statsRes = await fetch(`/anomalies/stats?type=${logType}`);
            // const statsData = await statsRes.json();

            // // 更新攻击类型分布
            // attackChart.data.labels = statsData.attack_types.map(d => d.type);
            // attackChart.data.datasets[0].data = statsData.attack_types.map(d => d.count);
            // attackChart.update();

            // // 更新时间趋势分析
            // timeChart.data.labels = statsData.time_series.map(d => d.hour);
            // timeChart.data.datasets[0].data = statsData.time_series.map(d => d.count);
            // timeChart.update();
            // ---
            // const statsRes = await fetch(`/anomalies/stats?type=${logType}`);
            // const statsData = await statsRes.json();

            // // 更新攻击类型分布（直接使用后端返回的type字段）
            // attackChart.data = {
            //     labels: statsData.attack_types.map(d => d.type),
            //     datasets: [{
            //         data: statsData.attack_types.map(d => d.count),
            //         backgroundColor: ['#ff6384', '#36a2eb', '#ffce56', '#4bc0c0']
            //     }]
            // };

            // // 更新时间趋势（按小时聚合）
            // timeChart.data = {
            //     labels: statsData.time_series.map(d => `${d.hour}:00`),
            //     datasets: [{
            //         label: '异常事件数量',
            //         data: statsData.time_series.map(d => d.count),
            //         backgroundColor: '#36a2eb'
            //     }]
            // };

        
        // 统计攻击类型分布（使用第一列数据）
        const typeCounts = {};
        const anomalies = data[`${logType}_anomalies`] || [];
        
        anomalies.forEach(anomaly => {
            const type = anomaly.type;
            typeCounts[type] = (typeCounts[type] || 0) + 1;
=======
    <!-- 导航栏 -->
    <nav class="navbar navbar-expand-lg navbar-dark bg-primary">
        <div class="container">
            <a class="navbar-brand d-flex align-items-center" href="/">
                <i data-lucide="shield" class="me-2"></i>
                NLP-SecLogAI
            </a>
            <button class="navbar-toggler" type="button" data-bs-toggle="collapse" data-bs-target="#navbarNav">
                <span class="navbar-toggler-icon"></span>
            </button>
            <div class="collapse navbar-collapse" id="navbarNav">
                <ul class="navbar-nav me-auto">
                    <li class="nav-item">
                        <a class="nav-link active" href="/">首页</a>
                    </li>
                    <li class="nav-item">
                        <a class="nav-link" href="/ai/ui">异常检测</a>
                    </li>
                    <li class="nav-item">
                        <a class="nav-link" href="/nlp/ui">智能查询</a>
                    </li>
                    <li class="nav-item">
                        <a class="nav-link" href="#about">关于我们</a>
                    </li>
                </ul>
                <button id="themeToggle" class="theme-toggle ms-2">
                    <i data-lucide="moon" class="theme-icon theme-icon-dark d-none"></i>
                    <i data-lucide="sun" class="theme-icon theme-icon-light"></i>
                </button>
            </div>
        </div>
    </nav>

    <!-- 英雄区域 -->
    <section class="hero-section">
        <div class="container">
            <div class="row align-items-center">
                <div class="col-lg-6" data-aos="fade-right">
                    <h1 class="hero-title">智能安全日志分析平台</h1>
                    <p class="hero-description">利用人工智能和自然语言处理技术，为企业安全日志提供智能分析、异常检测和自然语言查询能力。</p>
                    <div class="d-flex flex-wrap gap-2">
                        <a href="/ai/ui" class="btn btn-primary btn-lg">
                            <i data-lucide="alert-circle" class="me-2"></i>
                            开始异常检测
                        </a>
                        <a href="/nlp/ui" class="btn btn-outline-primary btn-lg">
                            <i data-lucide="search" class="me-2"></i>
                            自然语言查询
                        </a>
                    </div>
                </div>
                <div class="col-lg-6 d-none d-lg-block" data-aos="fade-left">
                </div>
            </div>
        </div>
    </section>

    <!-- 功能特点区域 -->
    <section class="py-5 mt-3">
        <div class="container">
            <div class="text-center mb-5" data-aos="fade-up">
                <h2 class="fw-bold mb-3">核心功能</h2>
                <p class="lead text-secondary">我们提供全面的安全日志分析解决方案</p>
            </div>
            
            <div class="row g-4">
                <!-- AI异常检测 -->
                <div class="col-md-6 col-lg-4 stagger-animation" data-aos="fade-up">
                    <div class="feature-card card h-100">
                        <div class="card-body p-4">
                            <div class="feature-icon-wrapper bg-primary">
                                <i data-lucide="shield-alert" class="feature-icon"></i>
                            </div>
                            <h3 class="feature-title">AI异常检测</h3>
                            <p class="feature-description">
                                利用先进的自监督学习模型自动识别日志中的异常模式，提前发现潜在安全威胁。
                            </p>
                            <a href="/ai/ui" class="btn btn-outline-primary">
                                查看详情
                                <i data-lucide="arrow-right" class="ms-1"></i>
                            </a>
                        </div>
                    </div>
                </div>
                
                <!-- 自然语言查询 -->
                <div class="col-md-6 col-lg-4 stagger-animation" data-aos="fade-up">
                    <div class="feature-card card h-100">
                        <div class="card-body p-4">
                            <div class="feature-icon-wrapper bg-success">
                                <i data-lucide="search" class="feature-icon"></i>
                            </div>
                            <h3 class="feature-title">自然语言查询</h3>
                            <p class="feature-description">
                                使用普通语言进行查询，系统自动转换为SQL并执行，无需编写复杂查询语句。
                            </p>
                            <a href="/nlp/ui" class="btn btn-outline-success">
                                查看详情
                                <i data-lucide="arrow-right" class="ms-1"></i>
                            </a>
                        </div>
                    </div>
                </div>
                
                <!-- 智能分析报告 -->
                <div class="col-md-6 col-lg-4 stagger-animation" data-aos="fade-up">
                    <div class="feature-card card h-100">
                        <div class="card-body p-4">
                            <div class="feature-icon-wrapper bg-info">
                                <i data-lucide="bar-chart" class="feature-icon"></i>
                            </div>
                            <h3 class="feature-title">智能分析报告</h3>
                            <p class="feature-description">
                                自动生成全面的安全分析报告，展示关键指标、异常趋势和潜在风险。
                            </p>
                            <a href="#" class="btn btn-outline-info">
                                即将推出
                                <i data-lucide="clock" class="ms-1"></i>
                            </a>
                        </div>
                    </div>
                </div>
            </div>
        </div>
    </section>

    <!-- 技术优势部分 -->
    <section class="py-5 bg-light" id="about">
        <div class="container">
            <div class="row align-items-center">
                <div class="col-lg-6 mb-4 mb-lg-0" data-aos="fade-right">
                    <h2 class="fw-bold mb-4">技术优势</h2>
                    <div class="d-flex mb-4">
                        <div class="me-3 text-primary">
                            <i data-lucide="cpu" width="32" height="32"></i>
                        </div>
                        <div>
                            <h4 class="fw-semibold">先进的自监督学习</h4>
                            <p>采用自监督对比学习模型，无需人工标记数据，自动学习日志的正常模式。</p>
                        </div>
                    </div>
                    <div class="d-flex mb-4">
                        <div class="me-3 text-primary">
                            <i data-lucide="language" width="32" height="32"></i>
                        </div>
                        <div>
                            <h4 class="fw-semibold">自然语言处理</h4>
                            <p>内置先进的NLP到SQL转换引擎，支持复杂的自然语言查询转换为精准的SQL查询。</p>
                        </div>
                    </div>
                    <div class="d-flex">
                        <div class="me-3 text-primary">
                            <i data-lucide="scale" width="32" height="32"></i>
                        </div>
                        <div>
                            <h4 class="fw-semibold">高性能架构</h4>
                            <p>平台采用高效的分布式架构，支持大规模日志数据的实时处理和分析。</p>
                        </div>
                    </div>
                </div>
                <div class="col-lg-6" data-aos="fade-left">
                    <div class="rounded bg-white p-4 shadow-sm">
                        <h3 class="fw-bold mb-3">关于我们</h3>
                        <p>NLP-SecLogAI是一个面向企业安全团队的智能日志分析平台，致力于通过人工智能和自然语言处理技术，简化日志分析流程，提升安全运营效率。</p>
                        <p>我们的团队由安全专家和AI研究人员组成，拥有丰富的行业经验和技术积累，为企业提供最先进的安全日志分析解决方案。</p>
                        <div class="d-flex align-items-center mt-4">
                            <div class="d-flex gap-3">
                                <a href="#" class="btn btn-outline-primary">
                                    <i data-lucide="mail" class="me-1"></i>
                                    联系我们
                                </a>
                                <a href="#" class="btn btn-outline-secondary">
                                    <i data-lucide="github" class="me-1"></i>
                                    GitHub
                                </a>
                            </div>
                        </div>
                    </div>
                </div>
            </div>
        </div>
    </section>

    <!-- 号召性用语区域 -->
    <section class="cta-section">
        <div class="container text-center" data-aos="fade-up">
            <h2 class="fw-bold mb-4">开始使用 NLP-SecLogAI</h2>
            <p class="lead mb-4">体验下一代智能安全日志分析平台，提升安全运营效率</p>
            <div class="d-flex justify-content-center gap-3">
                <a href="/ai/ui" class="btn btn-primary btn-lg">
                    <i data-lucide="shield" class="me-2"></i>
                    开始使用
                </a>
                <a href="#" class="btn btn-outline-primary btn-lg">
                    <i data-lucide="book-open" class="me-2"></i>
                    查看文档
                </a>
            </div>
        </div>
    </section>

    <!-- 页脚 -->
    <footer class="footer bg-light">
        <div class="container">
            <div class="row gy-4">
                <div class="col-lg-4">
                    <div class="d-flex align-items-center mb-2">
                        <i data-lucide="shield" class="me-2 text-primary"></i>
                        <span class="fw-bold fs-4">NLP-SecLogAI</span>
                    </div>
                    <p class="text-secondary">智能安全日志分析平台</p>
                </div>
                <div class="col-6 col-lg-2">
                    <h5 class="fw-bold mb-3">功能</h5>
                    <ul class="list-unstyled">
                        <li class="mb-2"><a href="/ai/ui" class="footer-link">AI异常检测</a></li>
                        <li class="mb-2"><a href="/nlp/ui" class="footer-link">自然语言查询</a></li>
                        <li class="mb-2"><a href="#" class="footer-link">分析报告</a></li>
                    </ul>
                </div>
                <div class="col-6 col-lg-2">
                    <h5 class="fw-bold mb-3">资源</h5>
                    <ul class="list-unstyled">
                        <li class="mb-2"><a href="#" class="footer-link">文档</a></li>
                        <li class="mb-2"><a href="#" class="footer-link">API</a></li>
                        <li class="mb-2"><a href="#" class="footer-link">常见问题</a></li>
                    </ul>
                </div>
                <div class="col-lg-4">
                    <h5 class="fw-bold mb-3">联系我们</h5>
                    <p class="text-secondary">有任何问题或建议，请随时联系我们</p>
                    <div class="d-flex gap-2">
                        <a href="#" class="footer-link"><i data-lucide="github" width="24" height="24"></i></a>
                        <a href="#" class="footer-link"><i data-lucide="mail" width="24" height="24"></i></a>
                        <a href="#" class="footer-link"><i data-lucide="linkedin" width="24" height="24"></i></a>
                    </div>
                </div>
            </div>
            <hr class="my-4">
            <div class="row">
                <div class="col-md-6 text-center text-md-start">
                    <p class="text-secondary mb-0">&copy; 2023 NLP-SecLogAI. 保留所有权利。</p>
                </div>
                <div class="col-md-6 text-center text-md-end">
                    <a href="#" class="footer-link me-3">隐私政策</a>
                    <a href="#" class="footer-link">使用条款</a>
                </div>
            </div>
        </div>
    </footer>

    <!-- Bootstrap JavaScript -->
    <script src="https://cdn.jsdelivr.net/npm/bootstrap@5.3.2/dist/js/bootstrap.bundle.min.js"></script>
    
    <!-- AOS 动画库 -->
    <script src="https://unpkg.com/aos@2.3.1/dist/aos.js"></script>
    
    <!-- 初始化脚本 -->
    <script>
        // 初始化AOS动画库
        document.addEventListener('DOMContentLoaded', function() {
            AOS.init({
                duration: 800,
                once: true
            });
            
            // 初始化Lucide图标
            lucide.createIcons();
            
            // 主题切换功能
            const themeToggle = document.getElementById('themeToggle');
            const htmlElement = document.documentElement;
            const darkIcon = document.querySelector('.theme-icon-dark');
            const lightIcon = document.querySelector('.theme-icon-light');
            
            // 检查本地存储中的主题偏好
            const savedTheme = localStorage.getItem('theme');
            if (savedTheme) {
                htmlElement.setAttribute('data-bs-theme', savedTheme);
                updateThemeIcons(savedTheme);
            }
            
            // 主题切换事件
            themeToggle.addEventListener('click', function() {
                const currentTheme = htmlElement.getAttribute('data-bs-theme');
                const newTheme = currentTheme === 'dark' ? 'light' : 'dark';
                
                htmlElement.setAttribute('data-bs-theme', newTheme);
                localStorage.setItem('theme', newTheme);
                
                updateThemeIcons(newTheme);
            });
            
            // 更新主题图标
            function updateThemeIcons(theme) {
                if (theme === 'dark') {
                    darkIcon.classList.remove('d-none');
                    lightIcon.classList.add('d-none');
                } else {
                    darkIcon.classList.add('d-none');
                    lightIcon.classList.remove('d-none');
                }
            }
>>>>>>> b2e163a0
        });
        
        // 获取时间趋势数据（从原始日志表）
        const timeRes = await fetch(`/logs/stats?type=${logType}`);
        const timeData = await timeRes.json();
        
        // 更新饼图（攻击类型分布）
        attackChart.data = {
            labels: Object.keys(typeCounts),
            datasets: [{
                data: Object.values(typeCounts),
                backgroundColor: ['#ff6384', '#36a2eb', '#ffce56', '#4bc0c0','#9a3d8f','#e74c5c','#2fcca2','#b81d6a','#4d7fe6','#ff9f40']
            }]
        };
        
        // 5. 更新柱状图（时间趋势）
        timeChart.data = {
            labels: timeData.map(item => `${item.hour}:00`),
            datasets: [{
                label: '日志数量',
                data: timeData.map(item => item.count),
                backgroundColor: '#36a2eb'
            }]
        };

            attackChart.update();
            timeChart.update();
        };

        // 动态生成表头
        const renderTableHeader = (logType) => {
            const columnMap = {
                'ssh': ['攻击类型', '来源IP', '详情','涉及用户','登录国家'],
                'web': ['异常类型', '攻击IP', '详情'],
                'firewall': ['异常类型', '攻击IP', '详情'],
                'mysql': ['攻击类型', '来源IP','涉及用户', '详情'],
                'hdfs': ['异常类型', '关联进程ID', '详情']
            };
            
            const headers = columnMap[logType] || ['类型', '相关目标', '详情1', '详情2', '详情3'];
            
            // 清空并更新表头
            const $tr = $('#anomalyHeaders');
            $tr.empty();
            headers.forEach(header => {
                $tr.append($('<th>').text(header));
            });
        };

    </script>
</body>
</html> <|MERGE_RESOLUTION|>--- conflicted
+++ resolved
@@ -1,46 +1,4 @@
 <!DOCTYPE html>
-<<<<<<< HEAD
-<html lang="zh-CN">
-<head>
-    <meta charset="UTF-8">
-    <meta name="viewport" content="width=device-width, initial-scale=1.0">
-    <title>NLP-SecLogAI 安全日志分析系统</title>
-    
-    <!-- CSS依赖 -->
-    <link href="https://cdn.bootcdn.net/ajax/libs/twitter-bootstrap/5.1.3/css/bootstrap.min.css" rel="stylesheet">
-    <link href="https://cdn.bootcdn.net/ajax/libs/font-awesome/6.0.0/css/all.min.css" rel="stylesheet">
-    <style>
-        :root {
-            --primary-color: #2c3e50;
-            --secondary-color: #3498db;
-        }
-        .navbar-brand i {
-            color: var(--secondary-color);
-            margin-right: 10px;
-        }
-        .log-card {
-            border-left: 4px solid var(--secondary-color);
-            transition: transform 0.2s;
-        }
-        .log-card:hover {
-            transform: translateY(-3px);
-        }
-        .anomaly-critical { background-color: #ffcccc; }
-        .anomaly-warning { background-color: #fff3cd; }
-        .chart-container {
-            background: white;
-            border-radius: 10px;
-            padding: 20px;
-            box-shadow: 0 2px 4px rgba(0,0,0,0.1);
-            height: 500px; /* 固定高度 */
-            min-height: 300px; /* 最小高度 */
-            margin-bottom: 20px; /* 统一底部间距 */
-        }
-        /* 确保canvas元素填满容器 */
-        .chart-container canvas {
-            width: 90% !important;
-            height: 90% !important;
-=======
 <html lang="zh-CN" data-bs-theme="light">
 <head>
     <meta charset="UTF-8">
@@ -197,338 +155,10 @@
             .stagger-animation:nth-child(3) {
                 transition-delay: 200ms;
             }
->>>>>>> b2e163a0
         }
     </style>
 </head>
 <body>
-<<<<<<< HEAD
-    <!-- 导航栏
-    <nav class="navbar navbar-expand-lg navbar-dark bg-dark">
-        <div class="container-fluid">
-            <a class="navbar-brand" href="#">
-                <i class="fas fa-shield-alt"></i>NLP-SecLogAI
-            </a>
-        </div>
-    </nav> -->
-
-    <!-- 主内容区 -->
-    <div class="container-fluid mt-4">
-        <div class="row">
-            <!-- 侧边栏 -->
-            <div class="col-md-3">
-                <div class="card shadow">
-                    <div class="card-header bg-primary text-white">
-                        <i class="fas fa-cogs"></i> 操作面板
-                    </div>
-                    <div class="card-body">
-                        <!-- 日志类型选择 -->
-                        <div class="mb-3">
-                            <label class="form-label">日志类型</label>
-                            <select class="form-select" id="logType">
-                                <option value="ssh">SSH 日志</option>
-                                <option value="web">Web 日志</option>
-                                <option value="firewall">防火墙日志</option>
-                                <option value="mysql">MySQL 日志</option>
-                                <option value="hdfs">HDFS 日志</option>
-                            </select>
-                        </div>
-
-                        <!-- 日志上传 -->
-                        <div class="mb-3">
-                            <label class="form-label">上传日志</label>
-                            <div class="input-group">
-                                <input type="file" class="form-control" id="logFile">
-                                <button class="btn btn-primary" id="uploadBtn">
-                                    <i class="fas fa-upload"></i>
-                                </button>
-                            </div>
-                        </div>
-
-                        <!-- 自然语言查询 -->
-                        <div class="mb-3">
-                            <label class="form-label">自然语言查询</label>
-                            <div class="input-group">
-                                <input type="text" class="form-control" 
-                                       placeholder="输入查询语句，如：过去24小时admin登录失败次数">
-                                <button class="btn btn-success" id="queryBtn">
-                                    <i class="fas fa-search"></i>
-                                </button>
-                            </div>
-                        </div>
-                    </div>
-                </div>
-            </div>
-
-            <!-- 主展示区 -->
-            <div class="col-md-9">
-                <!-- 统计图表 -->
-                <div class="row mb-4">
-                    <div class="col-md-6">
-                        <div class="chart-container">
-                            <h5><i class="fas fa-chart-pie"></i> 攻击类型分布</h5>
-                            <canvas id="attackTypeChart" height="400"></canvas>
-                        </div>
-                    </div>
-                    <div class="col-md-6">
-                        <div class="chart-container">
-                            <h5><i class="fas fa-chart-line"></i> 时间趋势分析</h5>
-                            <canvas id="timeTrendChart" height="400"></canvas>
-                        </div>
-                    </div>
-                </div>
-
-                <!-- 异常检测结果 -->
-                <div class="card shadow">
-                    <div class="card-header bg-warning">
-                        <i class="fas fa-exclamation-triangle"></i> 异常检测结果
-                    </div>
-                    <div class="card-body">
-                        <table class="table table-hover">
-                            <thead >
-                                <tr id="anomalyHeaders">
-                                    <!-- <th>a</th>
-                                    <th>b</th>
-                                    <th>c</th>
-                                    <th>d</th> -->
-                                </tr>
-                            </thead>
-                            <tbody id="anomalyResults">
-                                <!-- 动态加载数据 -->
-                            </tbody>
-                        </table>
-                    </div>
-                </div>
-            </div>
-        </div>
-    </div>
-
-    <!-- JS依赖 -->
-    <script src="https://cdn.bootcdn.net/ajax/libs/jquery/3.6.0/jquery.min.js"></script>
-    <script src="https://cdn.bootcdn.net/ajax/libs/bootstrap/5.1.3/js/bootstrap.bundle.min.js"></script>
-    <script src="https://cdn.bootcdn.net/ajax/libs/Chart.js/3.7.0/chart.min.js"></script>
-    
-    <script>
-        // // 图表初始化
-        // const initCharts = () => {
-        //     // 攻击类型分布图
-        //     attackChart = new Chart(document.getElementById('attackTypeChart'), {
-        //         type: 'doughnut',
-        //         data: { labels: [], datasets: [{ data: [] }] }
-        //     });
-
-        //     // 时间趋势图
-        //     timeChart = new Chart(document.getElementById('timeTrendChart'), {
-        //         type: 'line',
-        //         data: { labels: [], datasets: [{ data: [] }] }
-        //     });
-        // };
-        // 初始化图表
-        const initCharts = () => {
-            const commonOptions = {
-                responsive: true,
-                maintainAspectRatio: false, // 不保持宽高比
-            };
-            // 攻击类型分布图（圆饼图）
-            attackChart = new Chart(document.getElementById('attackTypeChart'), {
-                type: 'pie', // 改为纯饼图
-                options: {
-                    ...commonOptions,
-                    plugins: {
-                        legend: { position: 'right' }
-                    }
-                }
-            });
-
-            // 时间趋势图（柱状图）
-            timeChart = new Chart(document.getElementById('timeTrendChart'), {
-                type: 'bar', // 改为柱状图
-                ...commonOptions,
-                options: {
-                    scales: {
-                        y: { beginAtZero: true }
-                    }
-                }
-            });
-        };
-
-
-        // 加载异常检测结果
-        const loadAnomalies = async (logType) => {
-            
-            try {
-                const response = await fetch(`/anomalies/detect/${logType}`);
-                const data = await response.json();
-                
-                $('#anomalyResults').empty();
-                renderTableHeader(logType);
-                if(logType == 'ssh'){
-                    data.ssh_anomalies.forEach(anomaly => {
-                        const row = `
-                            <tr>
-                                <td>${anomaly.type}</td>
-                                <td>${anomaly.source_ip || 'N/A'}</td>
-                                <td>${anomaly.reason}</td>
-                                <td>${anomaly.user || 'Null'}</td>
-                                <td>${anomaly.countries|| 'Null'}</td>
-                            </tr>
-                        `;
-                        $('#anomalyResults').append(row);
-                    });
-                }else if(logType =='web'){
-                    data.web_anomalies.forEach(anomaly => {
-                        const row = `
-                            <tr>
-                                <td>${anomaly.type}</td>
-                                <td>${anomaly.source_ip || 'N/A'}</td>
-                                <td>${anomaly.reason}</td>
-                            </tr>
-                        `;
-                        $('#anomalyResults').append(row);
-                    });
-                }else if(logType =='firewall'){
-                    data.firewall_anomalies.forEach(anomaly => {
-                        const row = `
-                            <tr>
-                                <td>${anomaly.type}</td>
-                                <td>${anomaly.source_ip || 'N/A'}</td>
-                                <td>${anomaly.reason}</td>
-                            </tr>
-                        `;
-                        $('#anomalyResults').append(row);
-                    });
-                }else if(logType =='mysql'){
-                    data.mysql_anomalies.forEach(anomaly => {
-                        const row = `
-                            <tr>
-                                <td>${anomaly.type}</td>
-                                <td>${anomaly.source_ip || 'N/A'}</td>
-                                <td>${anomaly.user}</td>
-                                <td>${anomaly.reason}</td>
-                            </tr>
-                        `;
-                        $('#anomalyResults').append(row);
-                    });
-                }else if(logType =='hdfs'){
-                    data.hdfs_anomalies.forEach(anomaly => {
-                        const row = `
-                            <tr>
-                                <td>${anomaly.type}</td>
-                                <td>${anomaly.pid}</td>
-                                <td>${anomaly.reason}</td>
-                            </tr>
-                        `;
-                        $('#anomalyResults').append(row);
-                    });
-                }
-                await updateCharts(logType,data);
-            } catch (error) {
-                showErrorAlert('加载检测结果列表失败');
-            }
-        };
-
-        // 初始化
-        $(document).ready(() => {
-            initCharts();
-            $('#logType').change(() => loadAnomalies($('#logType').val()));
-            loadAnomalies('ssh');
-        });
-
-        // 文件上传处理
-        $('#uploadBtn').click(async () => {
-            const file = $('#logFile')[0].files[0];
-            const logType = $('#logType').val();
-            
-            if (!file) {
-                alert('请选择要上传的文件');
-                return;
-            }
-
-            const formData = new FormData();
-            formData.append('file', file);
-            formData.append('log_type', logType);
-
-            try {
-                // 上传日志
-                const uploadRes = await fetch('/logs/upload', {
-                    method: 'POST',
-                    body: formData
-                });
-                
-                if (!uploadRes.ok) throw new Error(await uploadRes.text());
-
-                // 触发自动检测
-                //const detectRes = await fetch(`/anomalies/detect/${logType}`);
-                //if (!detectRes.ok) throw new Error('检测失败');
-                
-                // 刷新统计和结果
-                loadAnomalies(logType);
-                
-            } catch (error) {
-                showErrorAlert(error.message);
-            }
-        });
-
-        // 错误提示弹窗
-        const showErrorAlert = (msg) => {
-            const alertHtml = `
-                <div class="alert alert-danger alert-dismissible fade show" role="alert">
-                    ${msg}
-                    <button type="button" class="btn-close" data-bs-dismiss="alert"></button>
-                </div>
-            `;
-            $('.container-fluid').prepend(alertHtml);
-        };
-        // 图表实例全局引用
-        let attackChart, timeChart;
-
-        // 更新图表数据
-        const updateCharts = async (logType,data) => {
-            // // 获取统计接口数据
-            // const statsRes = await fetch(`/anomalies/stats?type=${logType}`);
-            // const statsData = await statsRes.json();
-
-            // // 更新攻击类型分布
-            // attackChart.data.labels = statsData.attack_types.map(d => d.type);
-            // attackChart.data.datasets[0].data = statsData.attack_types.map(d => d.count);
-            // attackChart.update();
-
-            // // 更新时间趋势分析
-            // timeChart.data.labels = statsData.time_series.map(d => d.hour);
-            // timeChart.data.datasets[0].data = statsData.time_series.map(d => d.count);
-            // timeChart.update();
-            // ---
-            // const statsRes = await fetch(`/anomalies/stats?type=${logType}`);
-            // const statsData = await statsRes.json();
-
-            // // 更新攻击类型分布（直接使用后端返回的type字段）
-            // attackChart.data = {
-            //     labels: statsData.attack_types.map(d => d.type),
-            //     datasets: [{
-            //         data: statsData.attack_types.map(d => d.count),
-            //         backgroundColor: ['#ff6384', '#36a2eb', '#ffce56', '#4bc0c0']
-            //     }]
-            // };
-
-            // // 更新时间趋势（按小时聚合）
-            // timeChart.data = {
-            //     labels: statsData.time_series.map(d => `${d.hour}:00`),
-            //     datasets: [{
-            //         label: '异常事件数量',
-            //         data: statsData.time_series.map(d => d.count),
-            //         backgroundColor: '#36a2eb'
-            //     }]
-            // };
-
-        
-        // 统计攻击类型分布（使用第一列数据）
-        const typeCounts = {};
-        const anomalies = data[`${logType}_anomalies`] || [];
-        
-        anomalies.forEach(anomaly => {
-            const type = anomaly.type;
-            typeCounts[type] = (typeCounts[type] || 0) + 1;
-=======
     <!-- 导航栏 -->
     <nav class="navbar navbar-expand-lg navbar-dark bg-primary">
         <div class="container">
@@ -832,7 +462,102 @@
                     lightIcon.classList.remove('d-none');
                 }
             }
->>>>>>> b2e163a0
+        });
+
+        // 文件上传处理
+        $('#uploadBtn').click(async () => {
+            const file = $('#logFile')[0].files[0];
+            const logType = $('#logType').val();
+            
+            if (!file) {
+                alert('请选择要上传的文件');
+                return;
+            }
+
+            const formData = new FormData();
+            formData.append('file', file);
+            formData.append('log_type', logType);
+
+            try {
+                // 上传日志
+                const uploadRes = await fetch('/logs/upload', {
+                    method: 'POST',
+                    body: formData
+                });
+                
+                if (!uploadRes.ok) throw new Error(await uploadRes.text());
+
+                // 触发自动检测
+                //const detectRes = await fetch(`/anomalies/detect/${logType}`);
+                //if (!detectRes.ok) throw new Error('检测失败');
+                
+                // 刷新统计和结果
+                loadAnomalies(logType);
+                
+            } catch (error) {
+                showErrorAlert(error.message);
+            }
+        });
+
+        // 错误提示弹窗
+        const showErrorAlert = (msg) => {
+            const alertHtml = `
+                <div class="alert alert-danger alert-dismissible fade show" role="alert">
+                    ${msg}
+                    <button type="button" class="btn-close" data-bs-dismiss="alert"></button>
+                </div>
+            `;
+            $('.container-fluid').prepend(alertHtml);
+        };
+        // 图表实例全局引用
+        let attackChart, timeChart;
+
+        // 更新图表数据
+        const updateCharts = async (logType,data) => {
+            // // 获取统计接口数据
+            // const statsRes = await fetch(`/anomalies/stats?type=${logType}`);
+            // const statsData = await statsRes.json();
+
+            // // 更新攻击类型分布
+            // attackChart.data.labels = statsData.attack_types.map(d => d.type);
+            // attackChart.data.datasets[0].data = statsData.attack_types.map(d => d.count);
+            // attackChart.update();
+
+            // // 更新时间趋势分析
+            // timeChart.data.labels = statsData.time_series.map(d => d.hour);
+            // timeChart.data.datasets[0].data = statsData.time_series.map(d => d.count);
+            // timeChart.update();
+            // ---
+            // const statsRes = await fetch(`/anomalies/stats?type=${logType}`);
+            // const statsData = await statsRes.json();
+
+            // // 更新攻击类型分布（直接使用后端返回的type字段）
+            // attackChart.data = {
+            //     labels: statsData.attack_types.map(d => d.type),
+            //     datasets: [{
+            //         data: statsData.attack_types.map(d => d.count),
+            //         backgroundColor: ['#ff6384', '#36a2eb', '#ffce56', '#4bc0c0']
+            //     }]
+            // };
+
+            // // 更新时间趋势（按小时聚合）
+            // timeChart.data = {
+            //     labels: statsData.time_series.map(d => `${d.hour}:00`),
+            //     datasets: [{
+            //         label: '异常事件数量',
+            //         data: statsData.time_series.map(d => d.count),
+            //         backgroundColor: '#36a2eb'
+            //     }]
+            // };
+
+        
+        // 统计攻击类型分布（使用第一列数据）
+        const typeCounts = {};
+        const anomalies = data[`${logType}_anomalies`] || [];
+        
+        anomalies.forEach(anomaly => {
+            const type = anomaly.type;
+            typeCounts[type] = (typeCounts[type] || 0) + 1;
         });
         
         // 获取时间趋势数据（从原始日志表）
